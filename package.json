--- conflicted
+++ resolved
@@ -10,12 +10,9 @@
     "prepublish": "npm run build && npm run build:es2015",
     "clean": "rm -rf ./dist",
     "build": "tsc",
-<<<<<<< HEAD
-    "build:es2015": "tsc --module es2015 --target es2015 --outDir dist/es2015"
-=======
+    "build:es2015": "tsc --module es2015 --target es2015 --outDir dist/es2015",
     "tslint": "tslint --project .",
     "eslint": "npm run tslint"
->>>>>>> 8f8f0203
   },
   "files": [
     "dist",
